--- conflicted
+++ resolved
@@ -115,17 +115,9 @@
     virtual void sendFile(const char *fileName,
                           size_t offset = 0,
                           size_t length = 0) override;
-<<<<<<< HEAD
     virtual void sendFile(const wchar_t *fileName,
                           size_t offset = 0,
                           size_t length = 0) override;
-=======
-#ifdef _WIN32
-    virtual void sendFile(const wchar_t *fileName,
-                          size_t offset = 0,
-                          size_t length = 0) override;
-#endif  // WIN32
->>>>>>> d7f700ac
 
     virtual const InetAddress &localAddr() const override
     {
