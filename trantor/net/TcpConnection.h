--- conflicted
+++ resolved
@@ -66,28 +66,16 @@
     virtual void sendFile(const char *fileName,
                           size_t offset = 0,
                           size_t length = 0) = 0;
-<<<<<<< HEAD
     /**
      * @brief Send a file to the peer.
      *
      * @param fileName in wide string (eg. windows native UCS-2)
-=======
-#ifdef _WIN32
-    /**
-     * @brief Send a file to the peer.
-     *
-     * @param fileName in UCS-2 (windows only)
->>>>>>> d7f700ac
      * @param offset
      * @param length
      */
     virtual void sendFile(const wchar_t *fileName,
                           size_t offset = 0,
                           size_t length = 0) = 0;
-<<<<<<< HEAD
-=======
-#endif  // WIN32
->>>>>>> d7f700ac
 
     /**
      * @brief Get the local address of the connection.
